--- conflicted
+++ resolved
@@ -154,17 +154,10 @@
 
 ```json
 {
-<<<<<<< HEAD
   "@context": "http://schema.org",
   "@type": "Person",
   "name": "John Doe",
   "jobTitle": "Web Developer"
-=======
-   "@context": "http://schema.org",
-   "@type": "Person",
-   "name": "John Doe",
-   "jobTitle": "Web Developer"
->>>>>>> 51d40998
 }
 ```
 
@@ -258,9 +251,7 @@
 
 ```typescript
 export const meta: MetaFunction = ({ location }) => {
-  const searchQuery = new URLSearchParams(
-    location.search
-  ).get("q");
+  const searchQuery = new URLSearchParams(location.search).get("q");
   return [{ title: `Search results for "${searchQuery}"` }];
 };
 ```
@@ -269,7 +260,7 @@
 
 1.  `location`:
 
--  `location` is an object that typically represents the current URL or routing information in a web application.
+- `location` is an object that typically represents the current URL or routing information in a web application.
 
 3\. `const searchQuery = new URLSearchParams(location.search).get("q");`:
 
@@ -294,24 +285,21 @@
 <span>This is the data from your route's </span>`loader`<span>.</span>
 
 ```typescript
-export async function loader({
-  params,
-}: LoaderFunctionArgs) {
+export async function loader({ params }: LoaderFunctionArgs) {
   return json({
     task: await getTask(params.projectId, params.taskId),
   });
 }
 
-export const meta: MetaFunction<typeof loader> = ({
-  data,
-}) => {
+export const meta: MetaFunction<typeof loader> = ({ data }) => {
   return [{ title: data.task.name }];
 };
 ```
 
 [**Loader**](https://remix.run/docs/en/main/route/loader)**:**<span> A loader is a function or mechanism that is responsible for fetching or preparing data before a route is rendered. It's commonly used to ensure that the necessary data is available before displaying the content of a particular page.</span>
 
-<span>Checkout the </span>[<span>remix loader</span>](https://remix.run/docs/en/main/route/loader)
+<span>Checkout the </span>[<span>remix loader</span>
+](https://remix.run/docs/en/main/route/loader)
 
 ### params
 
